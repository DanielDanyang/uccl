/*************************************************************************
 * Copyright (c) 2016-2022, NVIDIA CORPORATION. All rights reserved.
 *
 * See LICENSE.txt for license information
 ************************************************************************/

#include "network/unpack/unpack.h"
#include <cuda_pipeline.h>
#include <cassert>

enum primsMode {
  primsModeDefault = 0,
  primsModePatRs = 1,
  primsModePatAg = 2
};

template<typename T, typename RedOp, typename Fan, int Direct,
         int SlicePerChunk, int StepPerSlice, int Unroll, int P2p, int MultimemSrcs, int MultimemDsts>
class Primitives<
    T, RedOp, Fan, Direct, ProtoSimple<SlicePerChunk, StepPerSlice, Unroll, MultimemSrcs, MultimemDsts>, P2p
  > {
  static constexpr int MaxRecv = Fan::MaxRecv, MaxSend = Fan::MaxSend;
  static constexpr int Input=0, Output=1;
  static constexpr int RoleInput = 0x01,
                       RoleOutput = 0x02,
                       RoleWaitRecv = 0x04,
                       RoleWaitSend = 0x08,
                       RolePostSend = 0x10,
                       RolePostRecv = 0x20,
                       Aborted = 0x40,
                       NetRegMode = 0x80,
                       ConnFifoEnabled = 0x100,
                       DirectWrite = 0x200,
                       DirectRead = 0x400,
                       PatMode = 0x800,
                       NvlsMinPolling = 0x1000,
                       NetDeviceUnpack = 0x2000,
                       AnyNetDeviceUnpack = 0x4000,
                       NvlsDirectRead = 0x8000,
                       NvlsDirectWrite = 0x10000,
                       IpcWrite = 0x20000,
                       IpcRead = 0x40000;
  const int tid, tidInBlock;
  const int nthreads;
  int nworkers;
  const int stepSize;
  Fan fan;
  int index; // Peer index I'm responsible for
  int flags;
  int group;
  uint64_t step;
  // Yang: is current ReduceCopy for network transfer?
<<<<<<< HEAD
  uint64_t is_net_transfer;
=======
  bool is_net_transfer;
>>>>>>> e8974007
  struct ncclConnInfo* conn = NULL;
  struct ncclConnFifo* connFifo = NULL;
  T* connEltsFifo;
  T* directBuff = NULL;
  uint64_t *connStepPtr;
  uint64_t connStepCache; // Cache last seen value of (*connStepPtr)
  int      connStepSize; // Connection step size
  void*    netDeviceHandle;
  uint64_t accSize; // Accumulated size. Used by PAT operations

  // Don't use barrier 0 as it's used by the final sync
  __device__ void barrier() {
    if (nthreads == WARP_SIZE) __syncwarp();
    else {
      int bar = 15-group;
      barrier_sync(bar, nthreads);
    }
  }
  __device__ void subBarrier() {
    if (nworkers == WARP_SIZE) __syncwarp();
    else {
      int bar = 15-group - (nworkers!=nthreads ? 1 : 0);
      barrier_sync(bar, nworkers);
    }
  }

  __device__ bool barrierAny(int vote) {
    if (nthreads == WARP_SIZE) {
      return __any_sync(~0u, vote);
    } else {
      int name = 15-group;
      return barrier_red_or(vote, name, nthreads);
    }
  }
  __device__ bool subBarrierAny(int vote) {
    if (nworkers == WARP_SIZE) {
      return __any_sync(~0u, vote);
    } else {
      int name = 15-group - (nworkers!=nthreads ? 1 : 0);
      return barrier_red_or(vote, name, nworkers);
    }
  }

  inline __device__ bool checkAbort(int &spins) {
    spins++;
    if (!(flags & Aborted) && spins == NCCL_SPINS_BEFORE_CHECK_ABORT) {
      if (*ncclShmem.comm.abortFlag) {
        flags |= Aborted;
        ncclShmem.aborted = 1;
      }
      spins = 0;
    }
    return flags & Aborted;
  }

  inline __device__ uint64_t loadStepValue(uint64_t* ptr) {
    #if __CUDA_ARCH__ >= 900 && CUDART_VERSION >= 12010
    if (flags & NvlsMinPolling) {
      uint64_t ans;
      asm volatile("multimem.ld_reduce.acquire.sys.global.min.u64 %0, [%1];" : "=l"(ans) : "l"(cvta_to_global(ptr)) : "memory");
      return ans;
    }
    #endif
    // volatile is faster than acquire but not as correct. Make sure reduceCopy
    // loads data using volatile so it doesn't see stale data in L1.
    return ld_volatile_global(ptr);
  }

  // Yang: need to keep the same as comm.h
  #define kIovStart 328
  #define kMaxIovs 256
  struct alignas(8) iov {
    void* src_addrs[kMaxIovs];
    void* dst_addrs[kMaxIovs];
    int iov_lens[kMaxIovs];
    int iov_n;
    int gpu_idx; // for debugging
    int step; // for debugging
  };
  const uint32_t kIovSize = sizeof(struct iov);

  template<int BytePerPack>
  __device__ __forceinline__ void copyGlobalMemory(void* dst, void* src, int len) {
    uintptr_t src_addr = (uintptr_t)src;
    uintptr_t dst_addr = (uintptr_t)dst;
    int i = 0;

    // BytePack<BytePerPack> acc;
    for (; i + BytePerPack <= len; i += BytePerPack) {
      // acc = ld_global<BytePerPack>(src_addr + i);
      // st_global<BytePerPack>(dst_addr + i, acc);
      *(BytePack<BytePerPack>*)(dst_addr+i) = *(BytePack<BytePerPack>*)(src_addr+i);
    }

    // Handle the remaining tail bytes (if any)
    if (i > len) {
      i -= BytePerPack;
      // BytePack<1> acc2;
      for (; i < len; i++) {
        // acc2 = ld_global<1>(src_addr + i);
        // st_global<1>(dst_addr + i, acc2);
        *(BytePack<1>*)(dst_addr+i) = *(BytePack<1>*)(src_addr+i);
      }
    }
  }

  inline __device__ void kernelScatteredMemcpy(struct iov* iov) {
      typedef float2 PackT;

    //  Yang: this uses too much shared memory. 
    //  static constexpr int kCpAsycDepth = 2;
    //  static constexpr int kNumThPerBlock = 512;
    //  __shared__ PackT smem[kNumThPerBlock * kCpAsycDepth];

      int iov_n = iov->iov_n;

      // Speedup tricks for 1 iov copy; could be deleted for generality.
      if (iov_n == 1) {
      void** src_addrs = iov->src_addrs;
      void** dst_addrs = iov->dst_addrs;
      int* iov_lens = iov->iov_lens;

      // Yang: Doing the scattered memcpy here? directly copy to dst ptrs.
      char *src = (char*)src_addrs[0];
      char *dst = (char*)dst_addrs[0];
      int iov_len = iov_lens[0];

      // Make it t-byte aligned to avoid GPU SEGV.
      int num_packs = iov_len / 8;
      int len_per_th = divUp(num_packs, nworkers) * 8;
      int start = len_per_th * tid;
      int end = min(start + len_per_th, iov_len);
      int len = end - start;
      if (len > 0) copyGlobalMemory<8>(dst + start, src + start, len);
      return;
    }

      // Number of threads per copy: A100 has 8 * 128bit mem transactions.
      // https://developer.download.nvidia.com/video/gputechconf/gtc/2020/presentations/s21745-developing-cuda-kernels-to-push-tensor-cores-to-the-absolute-limit-on-nvidia-a100.pdf
      int nthreads_per_iov = max(8, nthreads / iov_n);
      // Ignoring some non-rounded threads
      if (tid > nthreads_per_iov * iov_n) return;

      int iov_n_per_iter = nthreads / nthreads_per_iov;
      int start_iov = tid / nthreads_per_iov;

      for (int i = start_iov; i < iov_n; i += iov_n_per_iter) {
          // Map each thread to a iov copy.
          int iov_idx = i;
          // Compute local tid within the th group assigned to this iov copy.
          int local_tid = tid % nthreads_per_iov;

          // Retrieve parameters for this copy.
          char* src_ptr = (char*)iov->src_addrs[iov_idx];
          char* dst_ptr = (char*)iov->dst_addrs[iov_idx];
          int iov_len = iov->iov_lens[iov_idx];
          if (iov_len == 0) return;

          // Copy t-byte chunks first (if possible)
          int num_full = iov_len / sizeof(PackT);
          PackT* src_T = (PackT*)src_ptr;
          PackT* dst_T = (PackT*)dst_ptr;

          // int depth = 0;
          // Each thread in the group copies its portion of data.
          for (int j = local_tid; j < num_full; j += nthreads_per_iov) {
              dst_T[j] = src_T[j];

            //  void* smemBytePtr = (void*)&smem[tid + nthreads * depth++];
            //  const void* gmemBytePtr = (const void*)&src_T[j];
            //  __pipeline_memcpy_async(smemBytePtr, gmemBytePtr, sizeof(PackT));

            //  if (depth == kCpAsycDepth || j + nthreads_per_iov >= num_full) {
            //      __pipeline_commit();
            //      __pipeline_wait_prior(0);
            //      // Copy the data from shared memory to global memory
            //      for (int k = 0; k < depth; k++) {
            //          dst_T[j - (depth - 1 - k) * nthreads_per_iov] =
            //              smem[tid + nthreads * k];
            //      }
            //      depth = 0;
            //  }
          }

          // Let only one thread in the copy group (e.g. local_tid == 0) copy
          // the tail.
          if (local_tid == 0) {
              // Handle the remaining tail bytes (if any)
              int tail_start = num_full * 8;
              for (int j = tail_start; j < iov_len; j++) {
                  dst_ptr[j] = src_ptr[j];
              }
          }
      }
  }
  
<<<<<<< HEAD
  // Yang: this is used for network transfer.
  #define REMOVE_FLAGS(x) (uint64_t(x) & 0x7FFFFFFFFFFFFFFFULL)
  #define GET_FLAGS(x) (uint64_t(x) >> 63)

=======
>>>>>>> e8974007
  template <int DirectRecv, int DirectSend, int Recv, int Send, int Src, int Dst>
  __device__ __forceinline__ void waitPeer(intptr_t srcIx, intptr_t dstIx, int offset, int nelts) {
    // Yang: initing shared variable. For tree allreduce, the first two threads will have (flags & (Recv*RoleWaitRecv)).
    if (tid == 0 || tid == 1) {
<<<<<<< HEAD
      ncclShmem.groups[group].is_net_transfer[tid] = 0;
=======
      ncclShmem.groups[group].is_net_transfer[tid] = false;
>>>>>>> e8974007
    }

    const bool isSendNotRecv = (Send && Recv) ? (flags & RoleWaitSend) : Send;
    const bool noRecvWait = DirectRecv && Src && (flags & (DirectRead | IpcRead));        // no wait when directly reading from remote input
    const bool noSendWait = DirectSend && (flags & (DirectRead|DirectWrite)); // no wait in empty send (e.g. directScatter) or direct remote write
    // Yes, for some template arguments this code will be unreachable.  That's fine.
    // coverity[dead_error_line]
    if (((flags & (Recv*RoleWaitRecv)) && !noRecvWait) ||
        ((flags & (Send*RoleWaitSend)) && !noSendWait)) {
      int spins = 0;
      // Yang: added
<<<<<<< HEAD
      uint64_t connStepCache_tmp;
      while (connStepCache + (isSendNotRecv ? NCCL_STEPS : 0) < step + StepPerSlice) {
        // connStepCache = loadStepValue(connStepPtr);

        // Yang: load the is_net_transfer flag that is set by net.cc, non-zero means network transfer.
        connStepCache_tmp = loadStepValue(connStepPtr);
        is_net_transfer = GET_FLAGS(connStepCache_tmp);
        // Yang: clear the network transfer bit.
        connStepCache = REMOVE_FLAGS(connStepCache_tmp);
=======
      while (connStepCache + (isSendNotRecv ? NCCL_STEPS : 0) < step + StepPerSlice) {
        connStepCache = loadStepValue(connStepPtr);
>>>>>>> e8974007

        if (checkAbort(spins)) break;
        //if (spins == 0) printf("r=%d b=%d t=%d SPUN OUT got=%d want=%d\n", ncclShmem.comm.rank, blockIdx.x, threadIdx.x, int(connStepCache + (isSendNotRecv ? NCCL_STEPS : 0)), int(step+StepPerSlice));
      }
      // Yang: load the is_net_transfer flag that is set by net.cc, non-zero means network transfer.
      is_net_transfer = loadStepValue(connStepPtr + 1);
    }

    if (flags & (Recv*RoleWaitRecv | Send*RoleWaitSend)) {
      if (flags & ConnFifoEnabled)
        connFifo[step%NCCL_STEPS].size = nelts*sizeof(T);

      // Yang: for recv, ptrs = srcs + Src
      void **ptrs = isSendNotRecv ? (ncclShmem.groups[group].dsts + Dst)
                                  : (ncclShmem.groups[group].srcs + Src);
      if (flags & NetRegMode) {
        // Do nothing
      } else if ((flags & ConnFifoEnabled) && connFifo[step%NCCL_STEPS].mode == NCCL_MODE_OFFSET) {
        ptrs[index] = connEltsFifo + loadInt(&connFifo[step%NCCL_STEPS].offset)/sizeof(T);
      } else if (isSendNotRecv && DirectSend) {
        if (flags & (DirectWrite | NvlsDirectWrite | IpcWrite)) {
          ptrs[index] = directBuff + dstIx + offset;
        } else if ((flags & DirectRead) || (flags & IpcRead)) {  // empty send
          ptrs[index] = nullptr;
        } else {
          ptrs[index] = connEltsFifo + (step%NCCL_STEPS)*connStepSize;
        }
      } else if (!isSendNotRecv && DirectRecv) {
        if (flags & (DirectRead | NvlsDirectRead | IpcRead)) {
          ptrs[index] = directBuff + srcIx + offset;
        } else if ((flags & DirectWrite) || (flags & IpcWrite)) {
          ptrs[index] = directBuff + dstIx + offset;  // send to next from my output buffer
        } else {
          // Yang: alltoall recv will go this path.
          ptrs[index] = connEltsFifo + (step%NCCL_STEPS)*connStepSize;
        }
      }
      else {
        // Yes, for some template arguments this code will be unreachable.  That's fine.
        // coverity[dead_error_line]
        ptrs[index] = connEltsFifo + (step%NCCL_STEPS)*connStepSize;
      }
      if (flags & NetDeviceUnpack) {
        ncclNetDeviceIncrementHead(group, index);
      }
      
      step += StepPerSlice;

      // Yang: only care recv-side step value.
      if (flags & (Recv*RoleWaitRecv)) { 

<<<<<<< HEAD
      // Yang: is this step for network transfer?
      ncclShmem.groups[group].is_net_transfer[tid] = is_net_transfer;

      // Yang: using one thread to load the step into sharemem.
      ncclShmem.groups[group].step[tid] = step;
=======
        // Yang: is this step for network transfer?
        ncclShmem.groups[group].is_net_transfer[tid] = is_net_transfer;
>>>>>>> e8974007

        // Yang: using one thread to load the step into sharemem.
        ncclShmem.groups[group].step[tid] = step;

        // Yang: setup tail_ptr based on peer
        ncclShmem.groups[group].tail_ptr[tid] = connStepPtr;

        // Yang: this gives the correct step value from CPU.
        // uint64_t gpu_idx = loadStepValue(connStepPtr + 1);
        // uint64_t cpu_tail = loadStepValue(connStepPtr);
        // printf("[waitPeer %ld] step %ld cpu_tail %ld connStepCache %ld tail_ptr %p tid %d group %d\n", gpu_idx, step, cpu_tail, connStepCache, connStepPtr, tid, group);
      }
    }

<<<<<<< HEAD
  if (Recv) {
    // Yang: cannot use subBarrier() as it would block the GPU threads.
    barrier();
    if ((ncclShmem.groups[group].is_net_transfer[0] || ncclShmem.groups[group].is_net_transfer[1])) {
=======
    if (Recv) {
      // Yang: cannot use subBarrier() as it would block the GPU threads.
      barrier();
>>>>>>> e8974007
      for (int t = 0; t < 2; t++) {
        if (ncclShmem.groups[group].is_net_transfer[t]) {
          uint64_t step = ncclShmem.groups[group].step[t];
          uint64_t* tail_ptr = ncclShmem.groups[group].tail_ptr[t];

<<<<<<< HEAD
          if (tail_ptr) {
            uint64_t prevStep = step - StepPerSlice;
            int iov_idx = prevStep % (NCCL_STEPS);
            struct iov *cur_iov = (struct iov *)((char *)tail_ptr + kIovStart + iov_idx * kIovSize);
      
            kernelScatteredMemcpy(cur_iov);

            // Yang: debuging
            // if (tid ==0) {
            //   int step_recv = cur_iov->step;
            //   uint64_t gpu_idx = loadStepValue(tail_ptr + 1);
            //   uint64_t cpu_tail = REMOVE_FLAGS(loadStepValue(tail_ptr));
            //   printf("[waitPeer2 %ld]: step %ld cpu_tail %ld step_recv %d iov_n %d src[0] %p dst[0] %p len %d\n", gpu_idx, step, cpu_tail, step_recv, cur_iov->iov_n, cur_iov->src_addrs[0], cur_iov->dst_addrs[0], cur_iov->iov_lens[0]);
            // }
          }
=======
          uint64_t prevStep = step - StepPerSlice;
          int iov_idx = prevStep % (NCCL_STEPS);
          struct iov *cur_iov = (struct iov *)((char *)tail_ptr + kIovStart + iov_idx * kIovSize);
    
          kernelScatteredMemcpy(cur_iov);

          // Yang: debuging
          // if (tid == 0) {
          //   int step_recv = cur_iov->step;
          //   uint64_t gpu_idx = loadStepValue(tail_ptr + 1);
          //   uint64_t cpu_tail = loadStepValue(tail_ptr);
          //   printf("[waitPeer2 %ld]: step %ld cpu_tail %ld step_recv %d iov_n %d src[0] %p dst[0] %p len %d\n", gpu_idx, step, cpu_tail, step_recv, cur_iov->iov_n, cur_iov->src_addrs[0], cur_iov->dst_addrs[0], cur_iov->iov_lens[0]);
          // }
>>>>>>> e8974007
        }
      }
    }
  }

  template<int Recv, int Send>
  inline __device__ void postPeer(bool dataStored) {
    if (flags & (Recv*RolePostRecv | Send*RolePostSend)) {
      step += StepPerSlice;

      // Yang: no need to load the step into sharemem, as this is for posting to CPU.
      // ncclShmem.groups[group].step[0] = step;

      if (Send && (flags & RolePostSend) && (dataStored||(flags&ConnFifoEnabled))) {
        fence_acq_rel_sys();
      }
      // Yang: this update CPU-side tail.
      st_relaxed_sys_global(connStepPtr, step);
    }
  }

  // Yang: "static constexpr int Input=0, Output=1"
  // Yang: for directRecv (alltoall recv): <1, 0, 1, 0, -1, Output>
  // Yang: for directSend: <0, 1, 0, 1, Input, -1>
  // Yang: for directRecvReduceDirectSend: <1, 1, 1, 1, Input, -1>
  // Yang: for directRecvReduceCopyDirectSend: <1, 1, 1, 1, Input, Output>
  // Yang: for directRecvCopyDirectSend: <1, 1, 1, 1, -1, Output>
  // Yang: AllReduce: Recv=1 means you have received data from last peer
  template <int DirectRecv1, int DirectSend1, int Recv, int Send, int SrcBuf, int DstBuf>
  __device__ __forceinline__ void genericOp(
      intptr_t srcIx, intptr_t dstIx, int nelem, bool postOp
    ) {
  //  if (tid == 0)
  //    printf("genericOp Recv %d Send %d SrcBuf %d DstBuf %d\n", Recv, Send, SrcBuf, DstBuf);
    constexpr int DirectRecv = 1 && Direct && DirectRecv1;
    constexpr int DirectSend = 1 && Direct && DirectSend1;
    constexpr int Src = SrcBuf != -1;
    constexpr int Dst = DstBuf != -1;

    nelem = nelem < 0 ? 0 : nelem;
    int sliceSize = stepSize*StepPerSlice;
    sliceSize = max(divUp(nelem, 16*SlicePerChunk)*16, sliceSize/32);
    int slice = 0;
    int offset = 0;

    if (tid < nworkers && offset < nelem && ((flags & NetRegMode) == 0)) {
      // Worker-only loop for non-empty slices. Non-workers and empty slices are
      // processed in the loop following this if block. The benefit of splitting
      // the loop like this is we pull two branches out of the critical path.
      // Using "number of branch insns (taken or not) encountered dynamically"
      // as the performance metric, then:
      //   perf_orig = 2*numslices
      //   perf_new = 2+numslices
      // So the new code and old code behave the same for numslices=2, and for
      // numslices>2 the new code is superior. And note that in the case
      // numslices=1, the loop is trivially unrollable (single iteration) so we
      // don't incur that that tail branch and we still have perf_new=2.
      //
      // ORIGINAL CODE:
      //   unrolled for(slices) {
      //     if(worker) { // This branch removed
      //       wait();
      //       subBarrier();
      //       if(slice not empty) // This branch removed
      //         ReduceCopyMulti();
      //     }
      //     barrier();
      //     post();
      //   } // Since we no longer unroll, new branch added here
      #if __CUDA_ARCH__ < 700
        // Above doesn't matter on older hardware.
        #pragma unroll SlicePerChunk
      #else
        #pragma unroll 1
      #endif
      do {
        sliceSize = sliceSize < nelem-offset ? sliceSize : nelem-offset;
        if (tid == 0) {
          T* userInput = (T*)ncclShmem.groups[group].userInput;
          T* userOutput = (T*)ncclShmem.groups[group].userOutput;
          if (Src) ncclShmem.groups[group].srcs[0] = (SrcBuf==Input ? userInput : userOutput) + srcIx + offset;
          // Yang: recv goes this path to set dst to the app tensor buffer (userOutput).
          if (Dst) ncclShmem.groups[group].dsts[0] = (DstBuf==Input ? userInput : userOutput) + dstIx + offset;
        }
        // Yang: srcs is filled up with RDMA GDR buffer. 
        waitPeer<DirectRecv, DirectSend, Recv, Send, Src, Dst>(srcIx, dstIx, offset, sliceSize);
        subBarrier();

        /* if user abort the kernel, we don't need to actually perform copy/reduce; just set size
         * to 0 to avoid unnecessary workload. */
        int workSize = ncclShmem.aborted ? 0 : sliceSize;
        if (flags & AnyNetDeviceUnpack) {
          ncclNetDeviceUnpack<Recv>(tid, tidInBlock, nworkers, group, ncclShmem.groups[group].devicePlugin.unpack.unpackNetDeviceIndexMask, Src, workSize);
          // Sync here to make sure all workers are reading from the updated srcs)
          subBarrier();
        }
        if (DirectRecv && ncclShmem.groups[group].srcs[0] == ncclShmem.groups[group].dsts[0]
            /* NVLS can have srcs[0] == dsts[0], but we cannot enter this "if branch",
             * so we need to check whether MultimemSrcs and MultimemDsts are 0. */
            && MultimemSrcs == 0 && MultimemDsts == 0 && !Src) {
          // We can only have one direct receive. Since srcs[0] == dstPtr+offset, skip one copy
          if (Send) {
            reduceCopy<Unroll, RedOp, T, 0, 1, 1, 0, 1, MaxSend, /*PreOpSrcs*/0>
              (tid, nworkers, /*redArg*/0, /*preOpArgs*/nullptr, /*postOp*/false,
               1, ncclShmem.groups[group].srcs,
               fan.nsend(), ncclShmem.groups[group].dsts+1,
               workSize);
          }
        } else if (DirectSend && !DirectRecv && SrcBuf != Input && ncclShmem.groups[group].dsts[Dst] == nullptr) {
          // For broadcast in CollNet to do empty send
          reduceCopy<Unroll, RedOp, T, 0, 1, 1, 0, 1, 1, /*PreOpSrcs*/0>
            (tid, nworkers, ncclShmem.redOpArgs[0],  nullptr, postOp,
             Recv, ncclShmem.groups[group].srcs,
             Dst, ncclShmem.groups[group].dsts,
             workSize);
        } else if (ncclShmem.groups[group].srcs[0] && ncclShmem.groups[group].dsts[0]) {
          constexpr int PreOpSrcs = SrcBuf != Input ? 0 :
                                    DirectRecv*MaxRecv == NCCL_MAX_DIRECT_ARITY ? (1+NCCL_MAX_DIRECT_ARITY) : 1;
          reduceCopy<Unroll, RedOp, T,
            MultimemSrcs, Recv+Src, Recv*MaxRecv+Src,
            MultimemDsts, Send+Dst, Send*MaxSend+Dst, PreOpSrcs>
            (tid, nworkers, ncclShmem.redOpArgs[0], ncclShmem.redOpArgs, postOp,
             Recv*fan.nrecv()+Src, ncclShmem.groups[group].srcs,
             Send*fan.nsend()+Dst, ncclShmem.groups[group].dsts,
             workSize);
        }
        barrier(); // This barrier has a counterpart in following loop
        postPeer<Recv, Send>(0 < sliceSize);
        offset += sliceSize;
        slice += 1;
        // Yes, for some template arguments this code will be unreachable.  That's fine.
        // coverity[dead_error_line]
      } while (slice < SlicePerChunk && offset < nelem);
    }

    // Non-workers come straight here. Workers too but only once the remaining
    // slices are all empty. Since empty slices are the uncommon case, and
    // worker perf is the limiter, perf-wise this loop is effectively unentered,
    // hence just a single branch insn.
    #pragma unroll 1
    while (slice < SlicePerChunk) {
      sliceSize = sliceSize < nelem-offset ? sliceSize : nelem-offset;
      { // Only workers could have Wait roles so we know the slice must be empty
        // since we've exited the loop above.
        waitPeer<DirectRecv, DirectSend, Recv, Send, Src, Dst>(0, 0, 0, 0);
      }
      barrier(); // Has couterpart in preceding worker-only loop.
      postPeer<Recv, Send>(0 < sliceSize);
      offset += sliceSize;
      slice += 1;
    }
  }

public:
  static inline __device__ void sendPeerNotify(int peer, int connIndex, int steps) {
    ncclDevChannelPeer* peerPtr = ncclShmem.channel.peers[peer];
    peerPtr->send[connIndex].step += steps;
    st_relaxed_sys_global(peerPtr->send[connIndex].tail, peerPtr->send[connIndex].step);
  }

  static inline __device__ void recvPeerNotify(int peer, int connIndex, int steps) {
    int spins = 0;
    ncclDevChannelPeer* peerPtr = ncclShmem.channel.peers[peer];
    peerPtr->recv[connIndex].step += steps;
    st_relaxed_sys_global(peerPtr->recv[connIndex].head, peerPtr->recv[connIndex].step);
    while (ld_volatile_global(peerPtr->recv[connIndex].tail) < peerPtr->recv[connIndex].step) {
      if (spins++ == NCCL_SPINS_BEFORE_CHECK_ABORT) {
        if (*ncclShmem.comm.abortFlag) {
          ncclShmem.aborted = 1;
          break;
        }
        spins = 0;
      }
    }
  }

  template<int Recv, int Send, typename Fn>
  __device__ __forceinline__ void process(Fn &&fn, uint32_t sendDirectFlag, uint32_t recvDirectFlag) {
    #pragma unroll 1
    for (int slice=0; slice < SlicePerChunk; slice++) {
      if (tid < nworkers) {
        int nsend, nrecv;
        if (flags & (Recv*RoleWaitRecv | Send*RoleWaitSend)) {
          const bool isSendNotRecv = (Send && Recv) ? (flags & RoleWaitSend) : Send;
          int spins = 0;
          while (connStepCache + (isSendNotRecv ? NCCL_STEPS : 0) < step + StepPerSlice) {
            connStepCache = loadStepValue(connStepPtr);
            // Yang: added
            connStepCache = REMOVE_FLAGS(connStepCache);
            if (checkAbort(spins)) break;
          }
          void **ptrs = isSendNotRecv ? ncclShmem.groups[group].dsts
                                      : ncclShmem.groups[group].srcs;
          if ((flags & ConnFifoEnabled) && connFifo[step%NCCL_STEPS].mode == NCCL_MODE_OFFSET) {
            int offset = loadInt(&connFifo[step%NCCL_STEPS].offset);
            ptrs[index] = connEltsFifo + offset/sizeof(T);
          } else if (Direct && fn.work->regUsed) {
            if (isSendNotRecv) {
              if (flags & (DirectWrite | IpcWrite)) {
                ptrs[index] = directBuff;
              } else if (flags & (DirectRead | IpcRead)) {  // empty send
                ptrs[index] = nullptr;
              } else {
                ptrs[index] = connEltsFifo + (step%NCCL_STEPS)*stepSize;
              }
            } else {
              if (flags & (DirectRead | IpcRead)) {
                ptrs[index] = directBuff;
              } else if (flags & (DirectWrite | IpcWrite)) {
                if (Send)
                  ptrs[index] = directBuff;  // send to next from my output buffer
                else
                  ptrs[index] = nullptr;
              } else {
                ptrs[index] = connEltsFifo + (step%NCCL_STEPS)*stepSize;
              }
            }
          } else {
            ptrs[index] = connEltsFifo + (step%NCCL_STEPS)*stepSize;
          }
        }
        subBarrier();
        if (Recv == 0 || ncclShmem.groups[group].srcs[0] == nullptr) {
          nrecv = 0;
        } else {
          nrecv = fan.nrecv();
        }

        if (Send == 0 || ncclShmem.groups[group].dsts[0] == nullptr) {
          nsend = 0;
        } else {
          nsend = fan.nsend();
        }
        fn.template operator() < SlicePerChunk, 0, Recv*MaxRecv, 0, Send*MaxSend >
          (tid, nworkers, slice, stepSize * StepPerSlice,
            nrecv, ncclShmem.groups[group].srcs,
            nsend, ncclShmem.groups[group].dsts, ncclShmem.groups[group].dstSizes, sendDirectFlag, recvDirectFlag);
      }
      barrier();
      int32_t dstSize = 0;
      if (flags & Send*RolePostSend) {
        // Yes, for some template arguments this code will be unreachable.  That's fine.
        // coverity[dead_error_begin]
        dstSize = ncclShmem.groups[group].dstSizes[index];
        ncclShmem.groups[group].dstSizes[index] = 0;
        if (flags & ConnFifoEnabled) connFifo[step%NCCL_STEPS].size = dstSize*sizeof(T);
      }
      barrier();
      if (flags & (Recv*(RoleWaitRecv|RolePostRecv) | Send*(RoleWaitSend|RolePostSend))) {
        step += StepPerSlice;
      }
      if (flags & (Recv*RolePostRecv | Send*RolePostSend)) {
        if (Send && (!Recv || (flags & RolePostSend)) && (dstSize!=0 || (flags&ConnFifoEnabled))) {
          fence_acq_rel_sys();
        }
        st_relaxed_sys_global(connStepPtr, step);
      }
    }
  }

private:
  // Scatter/Gather generic op
  // skip: my own rank order in the buffer chunks
  // shift: peer offset to avoid all ranks sending to or receiving from same peer
  template <int DirectRecv1, int DirectSend1, int Recv, int Send>
  __device__ __forceinline__ void
  ScatterGatherOp(intptr_t inpIx, intptr_t outIx, ssize_t totalElem, int peerElem, ssize_t peerOffset, int skip, int shift, bool postOp) {
    constexpr int DirectRecv = 1 && Direct && DirectRecv1;
    constexpr int DirectSend = 1 && Direct && DirectSend1;
    int offset = 0; // slice offset
    int sliceSize = stepSize*StepPerSlice;
    int dataSize = max(DIVUP(peerElem, 16*SlicePerChunk)*16, sliceSize/32);  // per-peer slice size

    #pragma unroll
    for (int slice=0; slice<SlicePerChunk; ++slice) {
      ssize_t realSize = max(0, min(dataSize, peerElem-offset));
      bool fenceNeeded = false;
      if (tid < nworkers) {
        if (Send) {
          // Scatter pre-scales data of input buffer only in non-Direct case
          constexpr int PreOpSrcs = DirectSend ? 0 : 1;
          if (tid==0) ncclShmem.groups[group].srcs[0] = (T*)ncclShmem.groups[group].userInput + inpIx + offset;
          // realSize is not accurate here; but intra-node does not rely on sizes FIFO
          waitPeer<0, DirectSend, 0, 1, 1, 0>(0, inpIx, offset, realSize);
          subBarrier();
          #pragma unroll
          // Loop over peers
          for (int j=0; j<fan.nsend(); j++) {
            int i = (j+shift)%fan.nsend();
            ssize_t pOffset = i*peerOffset;
            // Skip the data I am responsible of reducing myself
            if (skip >= 0 && i >= skip) pOffset += peerElem;
            void* src0 = (T*)ncclShmem.groups[group].srcs[0] + pOffset;
            ssize_t realPeerSize = min(realSize, totalElem-pOffset);
            if (realPeerSize > 0 && ncclShmem.groups[group].dsts[i] != nullptr) {
              reduceCopy<Unroll, RedOp, T, 0,1,1, 0,1,1, PreOpSrcs>(tid, nworkers, ncclShmem.redOpArgs[0], ncclShmem.redOpArgs, false, 1, &src0, 1, ncclShmem.groups[group].dsts+i, realPeerSize);
              // Mark for threadfence at the end
              fenceNeeded |= true;
            }
          }
        } else if (Recv) {
          if (tid==0) ncclShmem.groups[group].dsts[0] = (T*)ncclShmem.groups[group].userOutput + outIx + offset;
          ssize_t pOffset = index*peerOffset;
          if (skip >= 0 && index >= skip) pOffset += peerElem;
          // Adjust remote index with peer offset in case we are directly pulling from peer's output buffer
          waitPeer<DirectRecv, 0, 1, 0, 0, 1>(outIx+pOffset, outIx+pOffset, offset, realSize);
          subBarrier();
          #pragma unroll
          for (int j=0; j<fan.nrecv(); j++) {
            int i = (j+shift)%fan.nrecv();
            pOffset = i*peerOffset;
            if (skip >= 0 && i >= skip) pOffset += peerElem;
            void* dst0 = (T*)ncclShmem.groups[group].dsts[0] + pOffset;
            ssize_t realPeerSize = min(realSize, totalElem-pOffset);
            if (DirectRecv && ncclShmem.groups[group].srcs[i] == dst0) realPeerSize = 0;
            if (realPeerSize > 0) reduceCopy<Unroll, RedOp, T, 0,1,1, 0,1,1, /*PreOpSrcs=*/0>(tid, nworkers, ncclShmem.redOpArgs[0], ncclShmem.redOpArgs, postOp, 1, ncclShmem.groups[group].srcs+i, 1, &dst0, realPeerSize);
          }
        }
      }
      fenceNeeded = barrierAny(fenceNeeded);
      postPeer<Recv, Send>(fenceNeeded);
      offset += realSize;
    }
  }

  __device__ __forceinline__ void loadRecvConn(ncclDevChannelPeer *peer, int connIndex, uint32_t direct, int regFlag) {
    conn = &peer->recv[connIndex];
    if (conn->netDeviceHandle.netDeviceType == NCCL_NET_DEVICE_UNPACK) {
      // handle must be a device ptr
      netDeviceHandle = conn->netDeviceHandle.handle;
      // Cache the handle
      ncclNetDeviceUnpackSetup(netDeviceHandle, group, index);
      flags |= NetDeviceUnpack;
    }
    step = REMOVE_FLAGS(conn->step);
    step = roundUp(step, SlicePerChunk*StepPerSlice);
    if (flags & RolePostRecv) {
      connStepPtr = conn->head;
      *connStepPtr = step; // Return credits in case we rounded up.
    }
    if (flags & RoleWaitRecv) {
      if ((flags & PatMode) == 0) ncclShmem.groups[group].recvConns[index] = conn; // WaitRecv role saves since that's who needs it in setDataPtrs()
      flags |= (conn->flags & NCCL_NVLS_MIN_POLL) ? NvlsMinPolling : 0;
      connStepPtr = conn->tail;
      // Yang: this should load the tail value from CPU.
      connStepCache = loadStepValue(connStepPtr);
      // Yang: added
      connStepCache = REMOVE_FLAGS(connStepCache);

      // Yang: debugging
      // uint64_t gpu_idx = loadStepValue(conn->tail + 1);
      // printf("[gpu %ld gpu] loadRecvConn connStepCache %ld step %ld\n", gpu_idx, connStepCache, step);       

      connStepSize = conn->stepSize/sizeof(T);
      // Yang: for recv, loading RDMA GDR buffer to connEltsFifo
      connEltsFifo = (T*)conn->buffs[NCCL_PROTO_SIMPLE];
      if (conn->connFifo != nullptr) {
        flags |= ConnFifoEnabled;
        connFifo = conn->connFifo;
      } else if (Direct && regFlag) {
        // User buffers have been registered
        if (conn->flags & (NCCL_IPC_READ | NCCL_IPC_WRITE)) {
          if (P2p) {
            flags |= conn->flags & NCCL_IPC_WRITE ? IpcWrite : IpcRead;
          } else if (connIndex == 1 && direct) {
            flags |= IpcRead;
          } else {
            flags |= direct & NCCL_DIRECT_READ ? IpcRead : IpcWrite;
          }
        } else if (conn->flags & (NCCL_DIRECT_WRITE | NCCL_DIRECT_READ)) {
          if (P2p) {
            flags |= conn->flags & NCCL_DIRECT_WRITE ? DirectWrite : DirectRead;
          } else if (connIndex == 1 && direct) {
            flags |= DirectRead;  // scatter-reduce use direct pull
          } else {
            flags |= direct & NCCL_DIRECT_READ ? DirectRead : DirectWrite;
          }
        } else if ((conn->flags & NCCL_NVLS_MIN_POLL)) {
          /* NVLS direct */
          flags |= NvlsDirectRead;
        }
      }
    }
  }

  __device__ __forceinline__ void loadSendConn(ncclDevChannelPeer *peer, int connIndex, uint32_t direct, int regFlag) {
    conn = &peer->send[connIndex];
    step = REMOVE_FLAGS(conn->step);
    step = roundUp(step, SlicePerChunk*StepPerSlice);

    connFifo = conn->connFifo;
    if (connFifo != nullptr) flags |= ConnFifoEnabled;

    if (flags & RolePostSend) {
      connStepPtr = conn->tail;
      connEltsFifo = (T*)conn->buffs[NCCL_PROTO_SIMPLE];
    }
    if (flags & RoleWaitSend) {
      if ((flags & PatMode) == 0) ncclShmem.groups[group].sendConns[index] = conn; // WaitSend role saves since that's who needs it in setDataPtrs()
      flags |= (conn->flags & NCCL_NVLS_MIN_POLL) ? NvlsMinPolling : 0;
      connStepPtr = conn->head;
      connStepCache = loadStepValue(connStepPtr);
      // Yang: added
      connStepCache = REMOVE_FLAGS(connStepCache);
      connStepSize = conn->stepSize/sizeof(T);
      connEltsFifo = (T*)conn->buffs[NCCL_PROTO_SIMPLE];
      if (connFifo == nullptr && Direct && regFlag) {
        // User buffers have been registered
        if (conn->flags & (NCCL_IPC_READ | NCCL_IPC_WRITE)) {
          if (P2p) {
            flags |= conn->flags & NCCL_IPC_WRITE ? IpcWrite : IpcRead;
          } else if (connIndex == 1 && direct) {
            flags |= IpcRead;
          } else {
            flags |= direct & NCCL_DIRECT_READ ? IpcRead : IpcWrite;
          }
        } else if (conn->flags & (NCCL_DIRECT_WRITE | NCCL_DIRECT_READ)) {
          if (P2p) {
            flags |= conn->flags & NCCL_DIRECT_WRITE ? DirectWrite : DirectRead;
          } else if (connIndex == 1 && direct) {
            flags |= DirectRead;  // scatter-reduce use direct pull
          } else {
            flags |= direct & NCCL_DIRECT_READ ? DirectRead : DirectWrite;
          }
        } else if ((conn->flags & NCCL_NVLS_MIN_POLL)) {
          /* NVLS direct */
          flags |= NvlsDirectWrite;
        }
      }
    }
  }

 public:
  __device__ Primitives(
      int tid, int nthreads, int const *recvPeers, int const *sendPeers,
      void const *inputBuf, void *outputBuf, uint64_t redOpArg, uint8_t group=0,
      uint8_t connIndexRecv = 0, uint8_t connIndexSend = 0, struct ncclDevWorkColl* e = nullptr,
      bool ipcReg = false, bool netReg = false, int stepSize_ = 0, int mode = primsModeDefault
    ):
    tid(tid), nthreads(nthreads), tidInBlock(threadIdx.x), group(group),
    stepSize(stepSize_ == 0 ? ncclShmem.comm.buffSizes[NCCL_PROTO_SIMPLE]/NCCL_STEPS/sizeof(T) : stepSize_) {

    // For send operations, we need an extra warp to overlap the threadfence and the copy
    this->nworkers = nthreads - (MaxSend > 0 && nthreads >= NCCL_SIMPLE_EXTRA_GROUP_IF_NTHREADS_GE ? WARP_SIZE : 0);

    int peer = -1;
    flags = 0;
    index = -1;
    if (mode == primsModeDefault) { // Connect to ranks in sendPeers/recvPeers
      int nrecv=0, nsend=0;
      // Yes, for some template arguments this code will be unreachable.  That's fine.
      // coverity[dead_error_line]
      while (nrecv < MaxRecv && recvPeers[nrecv] != -1) nrecv++;
      // coverity[dead_error_line]
      while (nsend < MaxSend && sendPeers[nsend] != -1) nsend++;
      this->fan = Fan(nrecv, nsend);

      constexpr int ThreadPerSync =
        MaxSend >= 16 || MaxRecv >= 16 ? 32 : // NVLS may have an arity > 8. In that case increase the size of the groups
        MaxSend >= 8 || MaxRecv >= 8 ? 16 :
        8; // Allows for all roles (WaitRecv/WaitSend/PostRecv/PostSend) within a single warp
      static_assert(MaxSend <= ThreadPerSync && MaxRecv <= ThreadPerSync, "Not enough threads to cover all peers");

      assert(2*(nrecv+nsend) <= nthreads); // Ensure no thread is assigned more than one role.
      // Coverity assumes that index will equal tid based on the line below, but it doesn't consider the setting
      // of flags.  This results in multiple false positive overruns being reported here and in all_reduce.h.
      // Unfortunately, we've been unsuccessful in trying to silence them with a single directive here so
      // instead it's being done at the callers.
      // coverity[assignment:FALSE]
      if      (tid < nrecv)                 { flags |= RoleWaitRecv; index = tid; }
      // Yes, for some template arguments this code will be unreachable.  That's fine.
      // coverity[dead_error_begin]
      else if (tid < nrecv+nsend)           { flags |= RoleWaitSend; index = tid-nrecv; }
      else if (nthreads-nsend <= tid)       { flags |= RolePostSend; index = tid-(nthreads-nsend); }
      else if (nthreads-nrecv-nsend <= tid) { flags |= RolePostRecv; index = tid-(nthreads-nrecv-nsend); }

      if (flags & (RoleWaitRecv|RolePostRecv)) peer = recvPeers[index];
      if (flags & (RoleWaitSend|RolePostSend)) peer = sendPeers[index];
    } else if (mode == primsModePatRs || mode == primsModePatAg) { // Connect to all ranks +/- 2^n
      flags |= PatMode;
      accSize = 0;
      int nranks = ncclShmem.comm.nRanks;
      int rank = ncclShmem.comm.rank;
      // A thread is responsible for rank +/- 2 ^ (tid%32). That should be fine as long as rank is a 32-bits integer.
      index = tid % 32;
      uint32_t delta = 1 << index;
      const int roles[4] = { RoleWaitRecv, RoleWaitSend, RolePostSend, RolePostRecv};
      int block = tid / 32;
      if (block < 4 && delta < nranks) {
        int role = roles[block];
        if (mode == primsModePatRs) {
          if (role & (RoleWaitRecv|RolePostRecv)) peer = (rank - delta + nranks) % nranks;
          if (role & (RoleWaitSend|RolePostSend)) peer = (rank + delta) % nranks;
        } else if (mode == primsModePatAg) {
          if (role & (RoleWaitSend|RolePostSend)) peer = (rank - delta + nranks) % nranks;
          if (role & (RoleWaitRecv|RolePostRecv)) peer = (rank + delta) % nranks;
        }
        flags |= role;
      } else if (tid == 128) {
        flags |= RoleInput | RoleOutput; // Only one will be used depending on the operation
      }
    }

    // Coverity thinks that index could be -1 here but that's not actually the case.
    // coverity[negative_returns:FALSE]
    if (flags & (RoleWaitRecv|RolePostRecv)) loadRecvConn(ncclShmem.channel.peers[peer], connIndexRecv, e ? e->direct : 0, e ? e->regUsed : ipcReg);
    // coverity[negative_returns:FALSE]
    if (flags & (RoleWaitSend|RolePostSend)) loadSendConn(ncclShmem.channel.peers[peer], connIndexSend, e ? e->direct : 0, e ? e->regUsed : ipcReg);

    if (netReg) flags |= NetRegMode;

    if (barrierAny(flags & NetDeviceUnpack)) {
      flags |= AnyNetDeviceUnpack;
      // RoleWaitRecv starts at tid=0, so this creates the bitmask of which recv peers
      // have NetDeviceUnpack.
      uint32_t mask = __ballot_sync(~0u, ((flags & RoleWaitRecv) && (flags & NetDeviceUnpack)) ? 1 : 0);
      if (tid == 0) {
        ncclShmem.groups[this->group].devicePlugin.unpack.unpackNetDeviceIndexMask = mask;
      }
    }

    // coverity[negative_returns:FALSE]
    setDataPtrs(inputBuf, outputBuf, redOpArg, (struct ncclDevWorkCollReg*)e, (uint8_t)(e ? e->regUsed : ipcReg), peer);

  //  // Yang: only for receive primitives.
  //  if (recvPeers)
  //    tail_ptr = ncclShmem.channel.peers[recvPeers[0]]->recv[connIndexRecv].tail;
  }

  __device__ ~Primitives() {
    // Save steps for the next operation
    if (flags & (RolePostSend|RolePostRecv)) conn->step = step;
    if ((flags & NetRegMode) && (flags & RoleWaitSend)) {
      // Make sure we wait until the proxy has sent data before we return.
      // We don't want the next CUDA kernel to overwrite the send buffer which
      // was accessed directly.
      uint64_t prevStep = step - StepPerSlice;
      volatile ssize_t* ptr = &(connFifo[prevStep%NCCL_STEPS].size);
      int spins = 0;
      while (*ptr != -1) if (checkAbort(spins)) break;
    }

    if (flags & NetDeviceUnpack) {
      ncclNetDeviceSaveHead(netDeviceHandle, group, index);
    }

    // Make sure all threads are done writing back conn->step and done using
    // ncclShmem.groups[group]
    barrier();
  }

  __device__ void setDataPtrs(void const *inputBuf, void *outputBuf, uint64_t redOpArg, struct ncclDevWorkCollReg* work, uint8_t ipcReg, int peer) {
    if (tid==0) {
      ncclShmem.groups[group].userInput = (void*)inputBuf;
      ncclShmem.groups[group].userOutput = (void*)outputBuf;
      ncclShmem.redOpArgs[0] = redOpArg;  // scaler for local input
    }

    if (Direct && ipcReg) {
      bool recvProvider = (flags & RoleWaitRecv) && (flags & DirectWrite || flags & IpcWrite);
      bool sendAcceptor = (flags & RoleWaitSend) && (flags & DirectWrite || flags & IpcWrite || flags & NvlsDirectWrite);
      bool sendProvider = (flags & RoleWaitSend) && (flags & DirectRead || flags & IpcRead); // sender provides direct buffer (to be fetched)
      bool recvAcceptor = (flags & RoleWaitRecv) && (flags & DirectRead || flags & IpcRead || flags & NvlsDirectRead); // receiver accepts direct buffer
      if (recvProvider) {
        // Yang: we likely go this path for recv
        int spins = 0;
        void* volatile* slot = ncclShmem.groups[group].recvConns[index]->ptrExchange;
        // Wait for consumer to consume previous value before trampling it.
        if (slot) {
          T* exchgPtr;
          directBuff = (T*)outputBuf;
          while (*slot != nullptr && !checkAbort(spins));
          if (P2p) {
            exchgPtr = (T*)outputBuf;
          } else {
            int localPeer = ncclShmem.comm.rankToLocalRank[peer];
            exchgPtr = (T*)(work->coll.recvbuffOffset + work->coll.recvbuffRmtAddrs[localPeer]);
          }
          *slot = reinterpret_cast<void*>(exchgPtr);
        }
      }
      if (sendAcceptor) {
        int spins = 0;
        void* volatile* slot = ncclShmem.groups[group].sendConns[index]->ptrExchange;
        void* ptr;
        while (slot) {
          ptr = *slot;
          if (ptr != nullptr || checkAbort(spins)) break;
        }

        if (slot) {
          directBuff = reinterpret_cast<T*>(ptr);
          *slot = nullptr;
        } else {
          directBuff = (T*)work->dnOutputs[index];
        }
      }
      if (sendProvider) {
        int spins = 0;
        void* volatile* slot = ncclShmem.groups[group].sendConns[index]->ptrExchange;
        volatile uint64_t* argSlot0 = ncclShmem.groups[group].sendConns[index]->redOpArgExchange;
        volatile uint64_t* argSlot1 = ncclShmem.groups[group].sendConns[index]->redOpArgExchange + 1;
        // Wait for consumer to consume previous value before trampling it.
        if (slot && argSlot0 && argSlot1) {
          T* exchgPtr;
          while ((*slot != nullptr || *argSlot0 != 0 || *argSlot1 != 0) && !checkAbort(spins));
          // If there is no recv, then we are directly pulling from input buffer (e.g. directScatter)
          // Otherwise, we are pulling from output buffer (e.g. recvCopyDirectSend)
          directBuff = MaxRecv == 0 ? (T*)inputBuf : (T*)outputBuf;
          if (P2p) {
            exchgPtr = MaxRecv == 0 ? (T*)inputBuf : (T*)outputBuf;
          } else {
            int localPeer = ncclShmem.comm.rankToLocalRank[peer];
            if (MaxRecv == 0)
              exchgPtr = (T*)(work->coll.sendbuffOffset + work->coll.sendbuffRmtAddrs[localPeer]);
            else
              exchgPtr = (T*)(work->coll.recvbuffOffset + work->coll.recvbuffRmtAddrs[localPeer]);
          }

          // Exchange pre-scalers for use in direct pull
          *argSlot0 = (uint64_t(1) << 32) | (uint32_t)redOpArg;
          *argSlot1 = (uint64_t(1) << 32) | (uint32_t)(redOpArg >> 32);
          *slot = reinterpret_cast<T*>(exchgPtr);
        }
      }
      if (recvAcceptor) {
        int spins = 0;
        void* volatile* slot = ncclShmem.groups[group].recvConns[index]->ptrExchange;
        volatile uint64_t* argSlot0 = ncclShmem.groups[group].recvConns[index]->redOpArgExchange;
        volatile uint64_t* argSlot1 = ncclShmem.groups[group].recvConns[index]->redOpArgExchange + 1;
        void* ptr;
        while (slot) {
          ptr = *slot;
          if (ptr != nullptr || checkAbort(spins)) break;
        }

        if (slot && argSlot0 && argSlot1) {
          directBuff = reinterpret_cast<T*>(ptr);
          if (MaxSend != 0) { // reduce group rather than gather group
            // Store scalers for remote inputs
            uint64_t arg0, arg1;
            while (true) {
              arg0 = *argSlot0;
              arg1 = *argSlot1;
              if ((arg0 != 0 && arg1 != 0) || checkAbort(spins)) break;
            }
            ncclShmem.redOpArgs[1 + index] = ((arg1 & 0xffffffff) << 32) | (arg0 & 0xffffffff);
          }
          *argSlot0 = 0; *argSlot1 = 0;
          *slot = nullptr;
        } else {
          // Coverity complains about work being possibly NULL below.  However, slot
          // being NULL means that the NVLS buffer is registered (regUsed == 1)
          // so work can't be NULL in this code path.
          // coverity[var_deref_op]
          directBuff = (T*)work->dnInputs[index];
        }
      }
    }
  }

  __device__ void moveDataPtrs(intptr_t delta) {
    if (tid==0) {
      ncclShmem.groups[group].userInput = (T*)ncclShmem.groups[group].userInput + delta;
      ncclShmem.groups[group].userOutput = (T*)ncclShmem.groups[group].userOutput + delta;
    }
  }

  __device__ __forceinline__ void send(intptr_t inpIx, int eltN) {
    genericOp<0, 0, 0, 1, Input, -1>(inpIx, -1, eltN, false);
  }
  __device__ __forceinline__ void sendFromOutput(intptr_t outIx, int eltN) {
    genericOp<0, 0, 0, 1, Output, -1>(outIx, -1, eltN, false);
  }
  __device__ __forceinline__ void directSend(intptr_t inpIx, intptr_t outIx, int eltN) {
    genericOp<0, 1, 0, 1, Input, -1>(inpIx, outIx, eltN, false);
  }
  __device__ __forceinline__ void directSendFromOutput(intptr_t outIx, int eltN) {
    genericOp<0, 1, 0, 1, Output, -1>(outIx, outIx, eltN, false);
  }

  __device__ __forceinline__ void recv(intptr_t outIx, int eltN, bool postOp=false) {
    genericOp<0, 0, 1, 0, -1, Output>(-1, outIx, eltN, postOp);
  }
  __device__ __forceinline__ void directRecv(intptr_t inpIx, intptr_t outIx, int eltN, bool postOp=false) {
    genericOp<1, 0, 1, 0, -1, Output>(inpIx, outIx, eltN, postOp);
  }
  __device__ __forceinline__ void directRecvCopy(intptr_t inpIx, intptr_t outIx, int eltN) {
    genericOp<1, 0, 1, 0, -1, Output>(inpIx, outIx, eltN, /*postOp=*/false);
  }

  __device__ __forceinline__ void copySend(intptr_t inpIx, intptr_t outIx, int eltN, bool postOp=false) {
    genericOp<0, 0, 0, 1, Input, Output>(inpIx, outIx, eltN, postOp);
  }
  __device__ __forceinline__ void directCopySend(intptr_t inpIx, intptr_t outIx, int eltN, bool postOp=false) {
    genericOp<0, 1, 0, 1, Input, Output>(inpIx, outIx, eltN, postOp);
  }

  __device__ __forceinline__ void recvSend(int eltN, bool postOp=false) {
    genericOp<0, 0, 1, 1, -1, -1>(-1, -1, eltN, postOp);
  }
  __device__ __forceinline__ void recvCopySend(intptr_t outIx, int eltN, bool postOp=false) {
    genericOp<0, 0, 1, 1, -1, Output>(-1, outIx, eltN, postOp);
  }
  __device__ __forceinline__ void directRecvCopyDirectSend(intptr_t outIx, int eltN, bool postOp=false) {
    genericOp<1, 1, 1, 1, -1, Output>(-1, outIx, eltN, postOp);
  }
  __device__ __forceinline__ void directRecvDirectSend(intptr_t inpIx, intptr_t outIx, int eltN) {
    genericOp<1, 1, 1, 1, -1, -1>(inpIx, outIx, eltN, false);
  }
  __device__ __forceinline__ void recvCopyDirectSend(intptr_t outIx, int eltN, bool postOp=false) {
    genericOp<0, 1, 1, 1, -1, Output>(-1, outIx, eltN, postOp);
  }

  __device__ __forceinline__ void recvReduceCopy(intptr_t inpIx, intptr_t outIx, int eltN, bool postOp=false) {
    genericOp<0, 0, 1, 0, Input, Output>(inpIx, outIx, eltN, postOp);
  }
  __device__ __forceinline__ void directRecvReduceCopy(intptr_t inpIx, intptr_t outIx, int eltN, bool postOp=false) {
    genericOp<1, 0, 1, 0, Input, Output>(inpIx, outIx, eltN, postOp);
  }

  __device__ __forceinline__ void recvReduceSend(intptr_t inpIx, int eltN, bool postOp=false) {
    genericOp<0, 0, 1, 1, Input, -1>(inpIx, -1, eltN, postOp);
  }
  __device__ __forceinline__ void directRecvReduceSend(intptr_t inpIx, int eltN, bool postOp=false) {
    genericOp<1, 0, 1, 1, Input, -1>(inpIx, -1, eltN, postOp);
  }
  __device__ __forceinline__ void directRecvReduceDirectSend(intptr_t inpIx, intptr_t outIx, ssize_t eltN, bool postOp=false) {
    genericOp<1, 1, 1, 1, Input, -1>(inpIx, outIx, eltN, postOp);
  }

  __device__ __forceinline__ void recvReduceCopySend(intptr_t inpIx, intptr_t outIx, int eltN, bool postOp=false) {
    genericOp<0, 0, 1, 1, Input, Output>(inpIx, outIx, eltN, postOp);
  }
  __device__ __forceinline__ void recvReduceCopyDirectSend(intptr_t inpIx, intptr_t outIx, int eltN, bool postOp=false) {
    // Direct is only for the send part
    genericOp<0, 1, 1, 1, Input, Output>(inpIx, outIx, eltN, postOp);
  }
  __device__ __forceinline__ void directRecvReduceCopyDirectSend(intptr_t inpIx, intptr_t outIx, ssize_t eltN, bool postOp=false) {
    genericOp<1, 1, 1, 1, Input, Output>(inpIx, outIx, eltN, postOp);
  }

  __device__ __forceinline__ void
  scatter(intptr_t inpIx, ssize_t totalElem, int peerElem, ssize_t peerOffset, int skip, int shift) {
    ScatterGatherOp<0, 0, 0, 1>(inpIx, -1, totalElem, peerElem, peerOffset, skip, shift, /*postOp=*/false);
  }
  __device__ __forceinline__ void
  directScatter(intptr_t inpIx, ssize_t totalElem, int peerElem, ssize_t peerOffset, int skip, int shift) {
    ScatterGatherOp<0, 1, 0, 1>(inpIx, -1, totalElem, peerElem, peerOffset, skip, shift, /*postOp=*/false);
  }

  __device__ __forceinline__ void
  gather(intptr_t outIx, ssize_t totalElem, int peerElem, ssize_t peerOffset, int skip, int shift, bool postOp=false) {
    ScatterGatherOp<0, 0, 1, 0>(-1, outIx, totalElem, peerElem, peerOffset, skip, shift, postOp);
  }
  __device__ __forceinline__ void
  directGather(intptr_t outIx, ssize_t totalElem, int peerElem, ssize_t peerOffset, int skip, int shift) {
    ScatterGatherOp<1, 0, 1, 0>(-1, outIx, totalElem, peerElem, peerOffset, skip, shift, /*postOp=*/false);
  }

  __device__ __forceinline__ void patReduce(int recvPow2, int sendPow2, intptr_t inpIx, intptr_t outIx, int recvOffset, int sendOffset, int sendStepOffset, int nelem, int postRecv, int postSend) {
    nelem = nelem < 0 ? 0 : nelem;
    T* userInput = (T*)ncclShmem.groups[group].userInput;
    T* userOutput = (T*)ncclShmem.groups[group].userOutput;

    if (recvPow2 >= 0 && recvPow2 == index && (flags & RoleWaitRecv)) {
      ncclShmem.groups[group].srcs[0] = (T*)(connEltsFifo + (step%NCCL_STEPS)*connStepSize) + recvOffset;
      int spins = 0;
      while (connStepCache < step + StepPerSlice) {
        connStepCache = loadStepValue(connStepPtr);
        // Yang: added
        connStepCache = REMOVE_FLAGS(connStepCache);
        if (checkAbort(spins)) break;
      }
      if (postRecv) step += StepPerSlice;
    }
    if (sendPow2 >= 0 && sendPow2 == index && (flags & RoleWaitSend)) {
      int spins = 0;
      while (connStepCache + NCCL_STEPS < step + sendStepOffset + StepPerSlice) {
        connStepCache = loadStepValue(connStepPtr);
        // Yang: added
        connStepCache = REMOVE_FLAGS(connStepCache);
        if (checkAbort(spins)) break;
      }
      ncclShmem.groups[group].dsts[0] = (T*)(connEltsFifo + ((step+sendStepOffset)%NCCL_STEPS)*connStepSize) + sendOffset;
      if (accSize < sendOffset + nelem + (step+sendStepOffset)*connStepSize) {
        // New data, add our own data to it.
        ncclShmem.groups[group].srcs[1] = userInput + inpIx;
        accSize = sendOffset + nelem + (step+sendStepOffset)*connStepSize;
        if (flags & ConnFifoEnabled)
          connFifo[(step+sendStepOffset)%NCCL_STEPS].size = (sendOffset + nelem)*sizeof(T);
      } else {
        // There is already data in there, accumulate instead of writing to it.
        ncclShmem.groups[group].srcs[1] = ncclShmem.groups[group].dsts[0];
      }
      if (postSend) step += StepPerSlice;
    }
    if (sendPow2 < 0 && (flags & RoleOutput)) { // Destination is our own local buffer
      ncclShmem.groups[group].dsts[0] = userOutput + outIx;
      if (accSize < outIx + nelem) {
        // New data, add our own data to it.
        ncclShmem.groups[group].srcs[1] = userInput + inpIx;
        accSize = outIx + nelem;
      } else {
        // There is already data in there, accumulate instead of writing to it.
        ncclShmem.groups[group].srcs[1] = ncclShmem.groups[group].dsts[0];
      }
    }
    barrier();
    int nSrcs = 2;
    void** srcs = ncclShmem.groups[group].srcs;
    if (recvPow2 < 0) { srcs++; nSrcs--; } // No peer to receive from, remove one source

    int workSize = ncclShmem.aborted ? 0 : nelem;

    reduceCopy<Unroll, RedOp, T, 0, 1, 2, 0, 1, 1, /*PreOpSrcs*/0>
      (tid, nthreads, ncclShmem.redOpArgs[0],  nullptr, /*postOp=*/false,
       nSrcs, srcs, 1, ncclShmem.groups[group].dsts, workSize);

    barrier();
    if (postRecv && recvPow2 >= 0 && recvPow2 == index && (flags & RolePostRecv)) postPeer<1, 0>(0 < nelem);
    if (postSend && sendPow2 >= 0 && sendPow2 == index && (flags & RolePostSend)) postPeer<0, 1>(0 < nelem);
  }

  __device__ __forceinline__ void patCopy(int recvPow2, int sendPow2, intptr_t inpIx, intptr_t outIx, int recvOffset, int sendOffset, int recvStepOffset, int nelem, int postRecv, int postSend) {
    nelem = nelem < 0 ? 0 : nelem;
    T* userInput = (T*)ncclShmem.groups[group].userInput;
    T* userOutput = (T*)ncclShmem.groups[group].userOutput;

    if (recvPow2 >= 0 && recvPow2 == index && (flags & RoleWaitRecv)) {
      ncclShmem.groups[group].srcs[0] = (T*)(connEltsFifo + ((step+recvStepOffset)%NCCL_STEPS)*connStepSize) + recvOffset;
      int spins = 0;
      while (connStepCache < step + recvStepOffset + StepPerSlice) {
        connStepCache = loadStepValue(connStepPtr);
        // Yang: added
        connStepCache = REMOVE_FLAGS(connStepCache);
        if (checkAbort(spins)) break;
      }
      if (accSize < recvOffset + nelem + (step+recvStepOffset)*connStepSize) {
        // New data, copy to our output buffer.
        ncclShmem.groups[group].dsts[1] = userOutput + outIx;
        accSize = recvOffset + nelem + (step+recvStepOffset)*connStepSize;
      } else {
        ncclShmem.groups[group].dsts[1] = ncclShmem.groups[group].srcs[0]; // Already done
      }
      if (postRecv) step += StepPerSlice;
    }
    if (sendPow2 >= 0 && sendPow2 == index && (flags & RoleWaitSend)) {
      int spins = 0;
      while (connStepCache + NCCL_STEPS < step + StepPerSlice) {
        connStepCache = loadStepValue(connStepPtr);
        // Yang: added
        connStepCache = REMOVE_FLAGS(connStepCache);
        if (checkAbort(spins)) break;
      }
      ncclShmem.groups[group].dsts[0] = (T*)(connEltsFifo + (step%NCCL_STEPS)*connStepSize) + sendOffset;
      if (postSend) {
        if (flags & ConnFifoEnabled)
          connFifo[step%NCCL_STEPS].size = (sendOffset + nelem)*sizeof(T);
        step += StepPerSlice;
      }
    }
    if (recvPow2 < 0 && (flags & RoleInput)) { // Source is our own local buffer
      ncclShmem.groups[group].srcs[0] = userInput + inpIx;
      if (accSize < inpIx + nelem) {
        // New data, copy to our output buffer.
        ncclShmem.groups[group].dsts[1] = userOutput + outIx;
        accSize = inpIx + nelem;
      } else {
        ncclShmem.groups[group].dsts[1] = ncclShmem.groups[group].srcs[0]; // Already done
      }
    }
    barrier();
    int nDsts = 2;
    void** dsts = ncclShmem.groups[group].dsts;
    if (sendPow2 < 0) { dsts++; nDsts--; } // No peer to send to, remove one dest
    if (ncclShmem.groups[group].srcs[0] == ncclShmem.groups[group].dsts[1]) nDsts--; // In-place or already done.

    int workSize = ncclShmem.aborted ? 0 : nelem;

    reduceCopy<Unroll, RedOp, T, 0, 1, 1, 0, 1, 2, /*PreOpSrcs*/0>
      (tid, nthreads, ncclShmem.redOpArgs[0],  nullptr, /*postOp=*/false,
       1, ncclShmem.groups[group].srcs, nDsts, dsts, workSize);

    barrier();
    if (postRecv && recvPow2 >= 0 && recvPow2 == index && (flags & RolePostRecv)) postPeer<1, 0>(0 < nelem);
    if (postSend && sendPow2 >= 0 && sendPow2 == index && (flags & RolePostSend)) postPeer<0, 1>(0 < nelem);
  }

};<|MERGE_RESOLUTION|>--- conflicted
+++ resolved
@@ -50,11 +50,7 @@
   int group;
   uint64_t step;
   // Yang: is current ReduceCopy for network transfer?
-<<<<<<< HEAD
-  uint64_t is_net_transfer;
-=======
   bool is_net_transfer;
->>>>>>> e8974007
   struct ncclConnInfo* conn = NULL;
   struct ncclConnFifo* connFifo = NULL;
   T* connEltsFifo;
@@ -251,22 +247,11 @@
       }
   }
   
-<<<<<<< HEAD
-  // Yang: this is used for network transfer.
-  #define REMOVE_FLAGS(x) (uint64_t(x) & 0x7FFFFFFFFFFFFFFFULL)
-  #define GET_FLAGS(x) (uint64_t(x) >> 63)
-
-=======
->>>>>>> e8974007
   template <int DirectRecv, int DirectSend, int Recv, int Send, int Src, int Dst>
   __device__ __forceinline__ void waitPeer(intptr_t srcIx, intptr_t dstIx, int offset, int nelts) {
     // Yang: initing shared variable. For tree allreduce, the first two threads will have (flags & (Recv*RoleWaitRecv)).
     if (tid == 0 || tid == 1) {
-<<<<<<< HEAD
-      ncclShmem.groups[group].is_net_transfer[tid] = 0;
-=======
       ncclShmem.groups[group].is_net_transfer[tid] = false;
->>>>>>> e8974007
     }
 
     const bool isSendNotRecv = (Send && Recv) ? (flags & RoleWaitSend) : Send;
@@ -278,20 +263,8 @@
         ((flags & (Send*RoleWaitSend)) && !noSendWait)) {
       int spins = 0;
       // Yang: added
-<<<<<<< HEAD
-      uint64_t connStepCache_tmp;
-      while (connStepCache + (isSendNotRecv ? NCCL_STEPS : 0) < step + StepPerSlice) {
-        // connStepCache = loadStepValue(connStepPtr);
-
-        // Yang: load the is_net_transfer flag that is set by net.cc, non-zero means network transfer.
-        connStepCache_tmp = loadStepValue(connStepPtr);
-        is_net_transfer = GET_FLAGS(connStepCache_tmp);
-        // Yang: clear the network transfer bit.
-        connStepCache = REMOVE_FLAGS(connStepCache_tmp);
-=======
       while (connStepCache + (isSendNotRecv ? NCCL_STEPS : 0) < step + StepPerSlice) {
         connStepCache = loadStepValue(connStepPtr);
->>>>>>> e8974007
 
         if (checkAbort(spins)) break;
         //if (spins == 0) printf("r=%d b=%d t=%d SPUN OUT got=%d want=%d\n", ncclShmem.comm.rank, blockIdx.x, threadIdx.x, int(connStepCache + (isSendNotRecv ? NCCL_STEPS : 0)), int(step+StepPerSlice));
@@ -343,16 +316,8 @@
       // Yang: only care recv-side step value.
       if (flags & (Recv*RoleWaitRecv)) { 
 
-<<<<<<< HEAD
-      // Yang: is this step for network transfer?
-      ncclShmem.groups[group].is_net_transfer[tid] = is_net_transfer;
-
-      // Yang: using one thread to load the step into sharemem.
-      ncclShmem.groups[group].step[tid] = step;
-=======
         // Yang: is this step for network transfer?
         ncclShmem.groups[group].is_net_transfer[tid] = is_net_transfer;
->>>>>>> e8974007
 
         // Yang: using one thread to load the step into sharemem.
         ncclShmem.groups[group].step[tid] = step;
@@ -367,38 +332,14 @@
       }
     }
 
-<<<<<<< HEAD
-  if (Recv) {
-    // Yang: cannot use subBarrier() as it would block the GPU threads.
-    barrier();
-    if ((ncclShmem.groups[group].is_net_transfer[0] || ncclShmem.groups[group].is_net_transfer[1])) {
-=======
     if (Recv) {
       // Yang: cannot use subBarrier() as it would block the GPU threads.
       barrier();
->>>>>>> e8974007
       for (int t = 0; t < 2; t++) {
         if (ncclShmem.groups[group].is_net_transfer[t]) {
           uint64_t step = ncclShmem.groups[group].step[t];
           uint64_t* tail_ptr = ncclShmem.groups[group].tail_ptr[t];
 
-<<<<<<< HEAD
-          if (tail_ptr) {
-            uint64_t prevStep = step - StepPerSlice;
-            int iov_idx = prevStep % (NCCL_STEPS);
-            struct iov *cur_iov = (struct iov *)((char *)tail_ptr + kIovStart + iov_idx * kIovSize);
-      
-            kernelScatteredMemcpy(cur_iov);
-
-            // Yang: debuging
-            // if (tid ==0) {
-            //   int step_recv = cur_iov->step;
-            //   uint64_t gpu_idx = loadStepValue(tail_ptr + 1);
-            //   uint64_t cpu_tail = REMOVE_FLAGS(loadStepValue(tail_ptr));
-            //   printf("[waitPeer2 %ld]: step %ld cpu_tail %ld step_recv %d iov_n %d src[0] %p dst[0] %p len %d\n", gpu_idx, step, cpu_tail, step_recv, cur_iov->iov_n, cur_iov->src_addrs[0], cur_iov->dst_addrs[0], cur_iov->iov_lens[0]);
-            // }
-          }
-=======
           uint64_t prevStep = step - StepPerSlice;
           int iov_idx = prevStep % (NCCL_STEPS);
           struct iov *cur_iov = (struct iov *)((char *)tail_ptr + kIovStart + iov_idx * kIovSize);
@@ -412,7 +353,6 @@
           //   uint64_t cpu_tail = loadStepValue(tail_ptr);
           //   printf("[waitPeer2 %ld]: step %ld cpu_tail %ld step_recv %d iov_n %d src[0] %p dst[0] %p len %d\n", gpu_idx, step, cpu_tail, step_recv, cur_iov->iov_n, cur_iov->src_addrs[0], cur_iov->dst_addrs[0], cur_iov->iov_lens[0]);
           // }
->>>>>>> e8974007
         }
       }
     }
@@ -600,8 +540,6 @@
           int spins = 0;
           while (connStepCache + (isSendNotRecv ? NCCL_STEPS : 0) < step + StepPerSlice) {
             connStepCache = loadStepValue(connStepPtr);
-            // Yang: added
-            connStepCache = REMOVE_FLAGS(connStepCache);
             if (checkAbort(spins)) break;
           }
           void **ptrs = isSendNotRecv ? ncclShmem.groups[group].dsts
@@ -747,7 +685,7 @@
       ncclNetDeviceUnpackSetup(netDeviceHandle, group, index);
       flags |= NetDeviceUnpack;
     }
-    step = REMOVE_FLAGS(conn->step);
+    step = conn->step;
     step = roundUp(step, SlicePerChunk*StepPerSlice);
     if (flags & RolePostRecv) {
       connStepPtr = conn->head;
@@ -759,8 +697,6 @@
       connStepPtr = conn->tail;
       // Yang: this should load the tail value from CPU.
       connStepCache = loadStepValue(connStepPtr);
-      // Yang: added
-      connStepCache = REMOVE_FLAGS(connStepCache);
 
       // Yang: debugging
       // uint64_t gpu_idx = loadStepValue(conn->tail + 1);
@@ -800,7 +736,7 @@
 
   __device__ __forceinline__ void loadSendConn(ncclDevChannelPeer *peer, int connIndex, uint32_t direct, int regFlag) {
     conn = &peer->send[connIndex];
-    step = REMOVE_FLAGS(conn->step);
+    step = conn->step;
     step = roundUp(step, SlicePerChunk*StepPerSlice);
 
     connFifo = conn->connFifo;
@@ -815,8 +751,6 @@
       flags |= (conn->flags & NCCL_NVLS_MIN_POLL) ? NvlsMinPolling : 0;
       connStepPtr = conn->head;
       connStepCache = loadStepValue(connStepPtr);
-      // Yang: added
-      connStepCache = REMOVE_FLAGS(connStepCache);
       connStepSize = conn->stepSize/sizeof(T);
       connEltsFifo = (T*)conn->buffs[NCCL_PROTO_SIMPLE];
       if (connFifo == nullptr && Direct && regFlag) {
@@ -1183,8 +1117,6 @@
       int spins = 0;
       while (connStepCache < step + StepPerSlice) {
         connStepCache = loadStepValue(connStepPtr);
-        // Yang: added
-        connStepCache = REMOVE_FLAGS(connStepCache);
         if (checkAbort(spins)) break;
       }
       if (postRecv) step += StepPerSlice;
@@ -1193,8 +1125,6 @@
       int spins = 0;
       while (connStepCache + NCCL_STEPS < step + sendStepOffset + StepPerSlice) {
         connStepCache = loadStepValue(connStepPtr);
-        // Yang: added
-        connStepCache = REMOVE_FLAGS(connStepCache);
         if (checkAbort(spins)) break;
       }
       ncclShmem.groups[group].dsts[0] = (T*)(connEltsFifo + ((step+sendStepOffset)%NCCL_STEPS)*connStepSize) + sendOffset;
@@ -1247,8 +1177,6 @@
       int spins = 0;
       while (connStepCache < step + recvStepOffset + StepPerSlice) {
         connStepCache = loadStepValue(connStepPtr);
-        // Yang: added
-        connStepCache = REMOVE_FLAGS(connStepCache);
         if (checkAbort(spins)) break;
       }
       if (accSize < recvOffset + nelem + (step+recvStepOffset)*connStepSize) {
@@ -1264,8 +1192,6 @@
       int spins = 0;
       while (connStepCache + NCCL_STEPS < step + StepPerSlice) {
         connStepCache = loadStepValue(connStepPtr);
-        // Yang: added
-        connStepCache = REMOVE_FLAGS(connStepCache);
         if (checkAbort(spins)) break;
       }
       ncclShmem.groups[group].dsts[0] = (T*)(connEltsFifo + (step%NCCL_STEPS)*connStepSize) + sendOffset;
