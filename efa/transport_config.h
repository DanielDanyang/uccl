#pragma once
#include <cstdint>
#include <thread>

#include "util.h"

#define PATH_SELECTION
#define REXMIT_SET_PATH
// #define USE_SRD
// #define USE_SRD_FOR_CTRL
<<<<<<< HEAD
#define EMULATE_RC_ZC
=======
// #define EMULATE_RC_ZC
#define SCATTERED_MEMCPY
>>>>>>> 54a7d2a6
// #define RTT_STATS
// #define POLLCTX_DEBUG

enum class SenderCCType {
    kNone,
    kTimely,
    kTimelyPP,
    kCubic,
    kCubicPP,
};
enum class ReceiverCCType {
    kNone,
    kEQDS,
};
static constexpr SenderCCType kSenderCCType = SenderCCType::kCubic;
static constexpr ReceiverCCType kReceiverCCType = ReceiverCCType::kNone;
static_assert(kSenderCCType != SenderCCType::kNone || kReceiverCCType != ReceiverCCType::kNone,
              "kSenderCCType and kReceiverCCType can not be kNone at the same time.");

#define P4D

static const uint32_t kNumVdevices = 8;        // # of vEFA/GPUs.
static const uint32_t kNumEnginesPerVdev = 2;  // # of engines per vEFA/GPU.
static const uint32_t kNumEngines = kNumVdevices * kNumEnginesPerVdev;
static const bool kSplitSendRecvEngine = true; // Split sender/recevier flows to dedicated engines.

/// Interface configuration.
#ifdef P4D
static const uint8_t NUM_DEVICES = (kNumVdevices + 1) / 2;
static const uint8_t EFA_GID_IDX = 0;
static const std::string EFA_DEVICE_NAME_LIST[] = {
    "rdmap16s27", "rdmap32s27", "rdmap144s27", "rdmap160s27"};
static const std::string ENA_DEVICE_NAME_LIST[] = {"ens32", "ens65", "ens130",
                                                   "ens163"};
static constexpr double kLinkBandwidth = 100.0 * 1e9 / 8;  // 100Gbps
#endif
static const uint8_t EFA_PORT_NUM = 1;  // The port of EFA device to use.
static const uint32_t EFA_MTU = 9000;  // Max frame on fabric, includng headers.
static const uint32_t EFA_MAX_PAYLOAD = 8928;  // this excludes EFA_UD_ADDITION.
static const uint32_t EFA_HDR_OVERHEAD = EFA_MTU - EFA_MAX_PAYLOAD;
static const uint32_t EFA_MAX_QPS = 256;  // Max QPs per EFA device.
static const uint32_t EFA_MAX_INLINE_SIZE = 32; // Max inline data size.
#ifdef USE_SRD
static const uint32_t EFA_UD_ADDITION = 0;  // Auto-added by EFA during recv.
#else
static const uint32_t EFA_UD_ADDITION = 40;  // Auto-added by EFA during recv.
#endif
/// Interface configuration.
static_assert(kNumEngines >= NUM_DEVICES * 2,
              "kNumEngines must be at least twice of NUM_DEVICES, one for send "
              "and one for receive to avoid deadlocks.");

static uint32_t NUM_CPUS = std::thread::hardware_concurrency();
// Using the middle 48 cores to avoid conflicting with nccl proxy service (that
// uses the first 24 and last 24 cores as specified in p4d-24xl-topo.xml). The
// two numbers are for numa 0 and 1 separately. GPU 0-3 + NIC 0-1 are on numa 0,
// and GPU 4-7 + NIC 2-3 are on numa 1.
<<<<<<< HEAD
static const uint32_t ENGINE_CPU_START[2] = {NUM_CPUS / 2, NUM_CPUS / 4};
static const uint32_t PACER_CPU_START[2] = {ENGINE_CPU_START[0] + 8 /* 4 VDEV * 2 EnginePerVdev */, 
    ENGINE_CPU_START[1] + 8 /* 4 VDEV * 2 EnginePerVdev */};
=======
static uint32_t ENGINE_CPU_START[2] = {NUM_CPUS / 2, NUM_CPUS / 4};
>>>>>>> 54a7d2a6
static const uint16_t BASE_PORT = 10000;
static const uint64_t NUM_FRAMES = 65536;  // # of frames.
static const uint32_t RECV_BATCH_SIZE = 32;
static const uint32_t SEND_BATCH_SIZE = 16;
static const uint32_t QKEY = 0x12345;
static const uint32_t SQ_PSN = 0x12345;
static const uint64_t MAX_FLOW_ID = 1000000;

// libibverbs configuration.
static const uint32_t kMaxSendWr = 1024;
static const uint32_t kMaxRecvWr = 256;
static const uint32_t kMaxSendRecvWrForCtrl = 1024;
static const uint32_t kMaxSendRecvWrForCredit = 1024;
static const uint32_t kMaxCqeTotal = 16384;
static const uint32_t kMaxPollBatch = 32;
static const uint32_t kMaxRecvWrDeficit = 32;
static const uint32_t kMaxChainedWr = 32;
static const uint32_t kMaxUnconsumedRxMsgbufs = NUM_FRAMES / 16;
static const uint32_t kMaxMultiRecv = 8;

// Path configuration.
#ifdef USE_SRD
static const uint32_t kMaxDstQP = 1;      // # of paths/QPs for data per src qp.
static const uint32_t kMaxDstQPCtrl = 1;  // # of paths/QPs for control.
static const uint32_t kMaxSrcQP = 1;
static const uint32_t kMaxSrcQPCtrl = 1;
#else
// Setting to 20 gives highest bimq perf (191 vs. 186G), but bad for NCCL.
static const uint32_t kMaxDstQP = 26;  // # of paths/QPs for data per src qp.
static const uint32_t kMaxSrcQP = 10;
static const uint32_t kMaxDstQPCtrl = 8;  // # of paths/QPs for control.
static const uint32_t kMaxSrcQPCtrl = 8;
static const uint32_t kMaxDstQPCredit = 8; // # of paths/QPs for credit.
static const uint32_t kMaxSrcQPCredit = 8;
#endif
static constexpr uint32_t kMaxSrcDstQP = std::max(kMaxSrcQP, kMaxDstQP);
static constexpr uint32_t kMaxSrcDstQPCtrl =
    std::max(kMaxSrcQPCtrl, kMaxDstQPCtrl);
static constexpr uint32_t kMaxSrcDstQPCredit = 
    std::max(kMaxSrcQPCredit, kMaxDstQPCredit);
static const uint32_t kMaxPath = kMaxDstQP * kMaxSrcQP;
static const uint32_t kMaxPathCtrl = kMaxDstQPCtrl * kMaxSrcQPCtrl;
// This check is not enough as the kMaxSendWr/kMaxRecvWr also affects the number of QPs.
static_assert((kMaxDstQP + kMaxDstQPCtrl) * kNumEnginesPerVdev * 2 + kMaxDstQPCredit <= EFA_MAX_QPS);
static_assert((kMaxSrcQP + kMaxSrcQPCtrl) * kNumEnginesPerVdev * 2 + kMaxSrcQPCredit <= EFA_MAX_QPS);

// CC parameters.
static const double kMaxUnackedPktsPP = 1u;
#ifdef USE_SRD
static const uint32_t kMaxUnackedPktsPerEngine = 800;
#else
static const uint32_t kMaxUnackedPktsPerEngine =  kMaxUnackedPktsPP * kMaxPath;
#endif
static const std::size_t kSackBitmapSize = 1024;
static const std::size_t kFastRexmitDupAckThres = 128;
static const double kMaxBwPP = 5.0 * 1e9 / 8;
static const uint32_t kSwitchPathThres = 1u;
static const uint32_t kMaxPktsInTimingWheel = 1024;
static const uint32_t kMaxPathHistoryPerEngine = 4096;

static_assert(kMaxPath <= 4096, "kMaxPath too large");
static_assert(kMaxUnackedPktsPerEngine <= kMaxPathHistoryPerEngine,
              "kMaxUnackedPktsPerEngine too large");
static_assert(is_power_of_two(kMaxPathHistoryPerEngine),
              "kMaxPathHistoryPerEngine must be power of 2");<|MERGE_RESOLUTION|>--- conflicted
+++ resolved
@@ -8,12 +8,8 @@
 #define REXMIT_SET_PATH
 // #define USE_SRD
 // #define USE_SRD_FOR_CTRL
-<<<<<<< HEAD
-#define EMULATE_RC_ZC
-=======
 // #define EMULATE_RC_ZC
 #define SCATTERED_MEMCPY
->>>>>>> 54a7d2a6
 // #define RTT_STATS
 // #define POLLCTX_DEBUG
 
@@ -30,15 +26,18 @@
 };
 static constexpr SenderCCType kSenderCCType = SenderCCType::kCubic;
 static constexpr ReceiverCCType kReceiverCCType = ReceiverCCType::kNone;
-static_assert(kSenderCCType != SenderCCType::kNone || kReceiverCCType != ReceiverCCType::kNone,
-              "kSenderCCType and kReceiverCCType can not be kNone at the same time.");
+static_assert(
+    kSenderCCType != SenderCCType::kNone ||
+        kReceiverCCType != ReceiverCCType::kNone,
+    "kSenderCCType and kReceiverCCType can not be kNone at the same time.");
 
 #define P4D
 
 static const uint32_t kNumVdevices = 8;        // # of vEFA/GPUs.
 static const uint32_t kNumEnginesPerVdev = 2;  // # of engines per vEFA/GPU.
 static const uint32_t kNumEngines = kNumVdevices * kNumEnginesPerVdev;
-static const bool kSplitSendRecvEngine = true; // Split sender/recevier flows to dedicated engines.
+static const bool kSplitSendRecvEngine =
+    true;  // Split sender/recevier flows to dedicated engines.
 
 /// Interface configuration.
 #ifdef P4D
@@ -54,8 +53,8 @@
 static const uint32_t EFA_MTU = 9000;  // Max frame on fabric, includng headers.
 static const uint32_t EFA_MAX_PAYLOAD = 8928;  // this excludes EFA_UD_ADDITION.
 static const uint32_t EFA_HDR_OVERHEAD = EFA_MTU - EFA_MAX_PAYLOAD;
-static const uint32_t EFA_MAX_QPS = 256;  // Max QPs per EFA device.
-static const uint32_t EFA_MAX_INLINE_SIZE = 32; // Max inline data size.
+static const uint32_t EFA_MAX_QPS = 256;         // Max QPs per EFA device.
+static const uint32_t EFA_MAX_INLINE_SIZE = 32;  // Max inline data size.
 #ifdef USE_SRD
 static const uint32_t EFA_UD_ADDITION = 0;  // Auto-added by EFA during recv.
 #else
@@ -71,13 +70,10 @@
 // uses the first 24 and last 24 cores as specified in p4d-24xl-topo.xml). The
 // two numbers are for numa 0 and 1 separately. GPU 0-3 + NIC 0-1 are on numa 0,
 // and GPU 4-7 + NIC 2-3 are on numa 1.
-<<<<<<< HEAD
 static const uint32_t ENGINE_CPU_START[2] = {NUM_CPUS / 2, NUM_CPUS / 4};
-static const uint32_t PACER_CPU_START[2] = {ENGINE_CPU_START[0] + 8 /* 4 VDEV * 2 EnginePerVdev */, 
+static const uint32_t PACER_CPU_START[2] = {
+    ENGINE_CPU_START[0] + 8 /* 4 VDEV * 2 EnginePerVdev */,
     ENGINE_CPU_START[1] + 8 /* 4 VDEV * 2 EnginePerVdev */};
-=======
-static uint32_t ENGINE_CPU_START[2] = {NUM_CPUS / 2, NUM_CPUS / 4};
->>>>>>> 54a7d2a6
 static const uint16_t BASE_PORT = 10000;
 static const uint64_t NUM_FRAMES = 65536;  // # of frames.
 static const uint32_t RECV_BATCH_SIZE = 32;
@@ -110,26 +106,31 @@
 static const uint32_t kMaxSrcQP = 10;
 static const uint32_t kMaxDstQPCtrl = 8;  // # of paths/QPs for control.
 static const uint32_t kMaxSrcQPCtrl = 8;
-static const uint32_t kMaxDstQPCredit = 8; // # of paths/QPs for credit.
+static const uint32_t kMaxDstQPCredit = 8;  // # of paths/QPs for credit.
 static const uint32_t kMaxSrcQPCredit = 8;
 #endif
 static constexpr uint32_t kMaxSrcDstQP = std::max(kMaxSrcQP, kMaxDstQP);
 static constexpr uint32_t kMaxSrcDstQPCtrl =
     std::max(kMaxSrcQPCtrl, kMaxDstQPCtrl);
-static constexpr uint32_t kMaxSrcDstQPCredit = 
+static constexpr uint32_t kMaxSrcDstQPCredit =
     std::max(kMaxSrcQPCredit, kMaxDstQPCredit);
 static const uint32_t kMaxPath = kMaxDstQP * kMaxSrcQP;
 static const uint32_t kMaxPathCtrl = kMaxDstQPCtrl * kMaxSrcQPCtrl;
-// This check is not enough as the kMaxSendWr/kMaxRecvWr also affects the number of QPs.
-static_assert((kMaxDstQP + kMaxDstQPCtrl) * kNumEnginesPerVdev * 2 + kMaxDstQPCredit <= EFA_MAX_QPS);
-static_assert((kMaxSrcQP + kMaxSrcQPCtrl) * kNumEnginesPerVdev * 2 + kMaxSrcQPCredit <= EFA_MAX_QPS);
+// This check is not enough as the kMaxSendWr/kMaxRecvWr also affects the number
+// of QPs.
+static_assert((kMaxDstQP + kMaxDstQPCtrl) * kNumEnginesPerVdev * 2 +
+                  kMaxDstQPCredit <=
+              EFA_MAX_QPS);
+static_assert((kMaxSrcQP + kMaxSrcQPCtrl) * kNumEnginesPerVdev * 2 +
+                  kMaxSrcQPCredit <=
+              EFA_MAX_QPS);
 
 // CC parameters.
 static const double kMaxUnackedPktsPP = 1u;
 #ifdef USE_SRD
 static const uint32_t kMaxUnackedPktsPerEngine = 800;
 #else
-static const uint32_t kMaxUnackedPktsPerEngine =  kMaxUnackedPktsPP * kMaxPath;
+static const uint32_t kMaxUnackedPktsPerEngine = kMaxUnackedPktsPP * kMaxPath;
 #endif
 static const std::size_t kSackBitmapSize = 1024;
 static const std::size_t kFastRexmitDupAckThres = 128;
